/// Handle clients by pretending to be a PostgreSQL server.
use bytes::{Buf, BufMut, BytesMut};
use log::{debug, error, info, trace, warn};
use std::collections::HashMap;
use std::io::Cursor;
use std::time::Instant;
use tokio::io::{split, AsyncReadExt, BufReader, ReadHalf, WriteHalf};
use tokio::net::TcpStream;
use tokio::sync::broadcast::Receiver;
use tokio::sync::mpsc::Sender;

use crate::admin::{generate_server_info_for_admin, handle_admin};
use crate::config::{get_config, Address, PoolMode};
use crate::constants::*;
use crate::errors::Error;
use crate::messages::*;
use crate::pool::{get_pool, ClientServerMap, ConnectionPool};
use crate::query_router::{Command, QueryRouter};
use crate::server::Server;
use crate::stats::{get_reporter, Reporter};
use crate::tls::Tls;

use tokio_rustls::server::TlsStream;

/// Type of connection received from client.
enum ClientConnectionType {
    Startup,
    Tls,
    CancelQuery,
}

/// The client state. One of these is created per client.
pub struct Client<S, T> {
    /// The reads are buffered (8K by default).
    read: BufReader<S>,

    /// We buffer the writes ourselves because we know the protocol
    /// better than a stock buffer.
    write: T,

    /// Address
    addr: std::net::SocketAddr,

    /// The client was started with the sole reason to cancel another running query.
    cancel_mode: bool,

    /// In transaction mode, the connection is released after each transaction.
    /// Session mode has slightly higher throughput per client, but lower capacity.
    transaction_mode: bool,

    /// For query cancellation, the client is given a random process ID and secret on startup.
    process_id: i32,
    secret_key: i32,

    /// Clients are mapped to servers while they use them. This allows a client
    /// to connect and cancel a query.
    client_server_map: ClientServerMap,

    /// Client parameters, e.g. user, client_encoding, etc.
    #[allow(dead_code)]
    parameters: HashMap<String, String>,

    /// Statistics
    stats: Reporter,

    /// Clients want to talk to admin database.
    admin: bool,

    /// Last address the client talked to.
    last_address_id: Option<usize>,

    /// Last server process id we talked to.
    last_server_id: Option<i32>,

    /// Connected to server
    connected_to_server: bool,

    /// Name of the server pool for this client (This comes from the database name in the connection string)
    pool_name: String,

    /// Postgres user for this client (This comes from the user in the connection string)
    username: String,

    /// Application name for this client (defaults to pgcat)
    application_name: String,

    /// Used to notify clients about an impending shutdown
    shutdown: Receiver<()>,
}

/// Client entrypoint.
pub async fn client_entrypoint(
    mut stream: TcpStream,
    client_server_map: ClientServerMap,
    shutdown: Receiver<()>,
    drain: Sender<i32>,
    admin_only: bool,
) -> Result<(), Error> {
    // Figure out if the client wants TLS or not.
    let addr = stream.peer_addr().unwrap();

    match get_startup::<TcpStream>(&mut stream).await {
        // Client requested a TLS connection.
        Ok((ClientConnectionType::Tls, _)) => {
            let config = get_config();

            // TLS settings are configured, will setup TLS now.
            if config.general.tls_certificate != None {
                debug!("Accepting TLS request");

                let mut yes = BytesMut::new();
                yes.put_u8(b'S');
                write_all(&mut stream, yes).await?;

                // Negotiate TLS.
                match startup_tls(stream, client_server_map, shutdown, admin_only).await {
                    Ok(mut client) => {
                        info!("Client {:?} connected (TLS)", addr);

                        if !client.is_admin() {
                            let _ = drain.send(1).await;
                        }

                        let result = client.handle().await;

                        if !client.is_admin() {
                            let _ = drain.send(-1).await;
                        }

                        result
                    }
                    Err(err) => Err(err),
                }
            }
            // TLS is not configured, we cannot offer it.
            else {
                // Rejecting client request for TLS.
                let mut no = BytesMut::new();
                no.put_u8(b'N');
                write_all(&mut stream, no).await?;

                // Attempting regular startup. Client can disconnect now
                // if they choose.
                match get_startup::<TcpStream>(&mut stream).await {
                    // Client accepted unencrypted connection.
                    Ok((ClientConnectionType::Startup, bytes)) => {
                        let (read, write) = split(stream);

                        // Continue with regular startup.
                        match Client::startup(
                            read,
                            write,
                            addr,
                            bytes,
                            client_server_map,
                            shutdown,
                            admin_only,
                        )
                        .await
                        {
                            Ok(mut client) => {
                                info!("Client {:?} connected (plain)", addr);

                                if !client.is_admin() {
                                    let _ = drain.send(1).await;
                                }

                                let result = client.handle().await;

                                if !client.is_admin() {
                                    let _ = drain.send(-1).await;
                                }

                                result
                            }
                            Err(err) => Err(err),
                        }
                    }

                    // Client probably disconnected rejecting our plain text connection.
                    _ => Err(Error::ProtocolSyncError),
                }
            }
        }

        // Client wants to use plain connection without encryption.
        Ok((ClientConnectionType::Startup, bytes)) => {
            let (read, write) = split(stream);

            // Continue with regular startup.
            match Client::startup(
                read,
                write,
                addr,
                bytes,
                client_server_map,
                shutdown,
                admin_only,
            )
            .await
            {
                Ok(mut client) => {
                    info!("Client {:?} connected (plain)", addr);

                    if !client.is_admin() {
                        let _ = drain.send(1).await;
                    }

                    let result = client.handle().await;

                    if !client.is_admin() {
                        let _ = drain.send(-1).await;
                    }

                    result
                }
                Err(err) => Err(err),
            }
        }

        // Client wants to cancel a query.
        Ok((ClientConnectionType::CancelQuery, bytes)) => {
            let (read, write) = split(stream);

            // Continue with cancel query request.
            match Client::cancel(read, write, addr, bytes, client_server_map, shutdown).await {
                Ok(mut client) => {
                    info!("Client {:?} issued a cancel query request", addr);

                    if !client.is_admin() {
                        let _ = drain.send(1).await;
                    }

                    let result = client.handle().await;

                    if !client.is_admin() {
                        let _ = drain.send(-1).await;
                    }

                    result
                }

                Err(err) => Err(err),
            }
        }

        // Something failed, probably the socket.
        Err(err) => Err(err),
    }
}

/// Handle the first message the client sends.
async fn get_startup<S>(stream: &mut S) -> Result<(ClientConnectionType, BytesMut), Error>
where
    S: tokio::io::AsyncRead + std::marker::Unpin + tokio::io::AsyncWrite,
{
    // Get startup message length.
    let len = match stream.read_i32().await {
        Ok(len) => len,
        Err(_) => return Err(Error::ClientBadStartup),
    };

    // Get the rest of the message.
    let mut startup = vec![0u8; len as usize - 4];
    match stream.read_exact(&mut startup).await {
        Ok(_) => (),
        Err(_) => return Err(Error::ClientBadStartup),
    };

    let mut bytes = BytesMut::from(&startup[..]);
    let code = bytes.get_i32();

    match code {
        // Client is requesting SSL (TLS).
        SSL_REQUEST_CODE => Ok((ClientConnectionType::Tls, bytes)),

        // Client wants to use plain text, requesting regular startup.
        PROTOCOL_VERSION_NUMBER => Ok((ClientConnectionType::Startup, bytes)),

        // Client is requesting to cancel a running query (plain text connection).
        CANCEL_REQUEST_CODE => Ok((ClientConnectionType::CancelQuery, bytes)),

        // Something else, probably something is wrong and it's not our fault,
        // e.g. badly implemented Postgres client.
        _ => Err(Error::ProtocolSyncError),
    }
}

/// Handle TLS connection negotiation.
pub async fn startup_tls(
    stream: TcpStream,
    client_server_map: ClientServerMap,
    shutdown: Receiver<()>,
    admin_only: bool,
) -> Result<Client<ReadHalf<TlsStream<TcpStream>>, WriteHalf<TlsStream<TcpStream>>>, Error> {
    // Negotiate TLS.
    let tls = Tls::new()?;
    let addr = stream.peer_addr().unwrap();

    let mut stream = match tls.acceptor.accept(stream).await {
        Ok(stream) => stream,

        // TLS negotiation failed.
        Err(err) => {
            error!("TLS negotiation failed: {:?}", err);
            return Err(Error::TlsError);
        }
    };

    // TLS negotiation successful.
    // Continue with regular startup using encrypted connection.
    match get_startup::<TlsStream<TcpStream>>(&mut stream).await {
        // Got good startup message, proceeding like normal except we
        // are encrypted now.
        Ok((ClientConnectionType::Startup, bytes)) => {
            let (read, write) = split(stream);

            Client::startup(
                read,
                write,
                addr,
                bytes,
                client_server_map,
                shutdown,
                admin_only,
            )
            .await
        }

        // Bad Postgres client.
        _ => Err(Error::ProtocolSyncError),
    }
}

impl<S, T> Client<S, T>
where
    S: tokio::io::AsyncRead + std::marker::Unpin,
    T: tokio::io::AsyncWrite + std::marker::Unpin,
{
    pub fn is_admin(&self) -> bool {
        self.admin
    }

    /// Handle Postgres client startup after TLS negotiation is complete
    /// or over plain text.
    pub async fn startup(
        mut read: S,
        mut write: T,
        addr: std::net::SocketAddr,
        bytes: BytesMut, // The rest of the startup message.
        client_server_map: ClientServerMap,
        shutdown: Receiver<()>,
        admin_only: bool,
    ) -> Result<Client<S, T>, Error> {
        let config = get_config();
        let stats = get_reporter();
        let parameters = parse_startup(bytes)?;

        // These two parameters are mandatory by the protocol.
        let pool_name = match parameters.get("database") {
            Some(db) => db,
            None => return Err(Error::ClientError),
        };

        let username = match parameters.get("user") {
            Some(user) => user,
            None => return Err(Error::ClientError),
        };

        let application_name = match parameters.get("application_name") {
            Some(application_name) => application_name,
            None => "pgcat",
        };

        let admin = ["pgcat", "pgbouncer"]
            .iter()
            .filter(|db| *db == pool_name)
            .count()
            == 1;

        // Kick any client that's not admin while we're in admin-only mode.
        if !admin && admin_only {
            debug!(
                "Rejecting non-admin connection to {} when in admin only mode",
                pool_name
            );
            error_response_terminal(
                &mut write,
                "terminating connection due to administrator command",
            )
            .await?;
            return Err(Error::ShuttingDown);
        }

        // Generate random backend ID and secret key
        let process_id: i32 = rand::random();
        let secret_key: i32 = rand::random();

        // Perform MD5 authentication.
        // TODO: Add SASL support.
        let salt = md5_challenge(&mut write).await?;

        let code = match read.read_u8().await {
            Ok(p) => p,
            Err(_) => return Err(Error::SocketError),
        };

        // PasswordMessage
        if code as char != 'p' {
            debug!("Expected p, got {}", code as char);
            return Err(Error::ProtocolSyncError);
        }

        let len = match read.read_i32().await {
            Ok(len) => len,
            Err(_) => return Err(Error::SocketError),
        };

        let mut password_response = vec![0u8; (len - 4) as usize];

        match read.read_exact(&mut password_response).await {
            Ok(_) => (),
            Err(_) => return Err(Error::SocketError),
        };

        // Authenticate admin user.
        let (transaction_mode, server_info) = if admin {
            // Compare server and client hashes.
            let password_hash = md5_hash_password(
                &config.general.admin_username,
                &config.general.admin_password,
                &salt,
            );

            if password_hash != password_response {
                warn!("Invalid password {{ username: {:?}, pool_name: {:?}, application_name: {:?} }}", pool_name, username, application_name);
                wrong_password(&mut write, username).await?;

                return Err(Error::ClientError);
            }

            (false, generate_server_info_for_admin())
        }
        // Authenticate normal user.
        else {
            let pool = match get_pool(pool_name, username) {
                Some(pool) => pool,
                None => {
                    error_response(
                        &mut write,
                        &format!(
                            "No pool configured for database: {:?}, user: {:?}",
                            pool_name, username
                        ),
                    )
                    .await?;

                    warn!("Invalid pool name {{ username: {:?}, pool_name: {:?}, application_name: {:?} }}", pool_name, username, application_name);
                    return Err(Error::ClientError);
                }
            };

            // Compare server and client hashes.
            let password_hash = md5_hash_password(username, &pool.settings.user.password, &salt);

            if password_hash != password_response {
                warn!("Invalid password {{ username: {:?}, pool_name: {:?}, application_name: {:?} }}", pool_name, username, application_name);
                wrong_password(&mut write, username).await?;

                return Err(Error::ClientError);
            }

            let transaction_mode = pool.settings.pool_mode == PoolMode::Transaction;

            (transaction_mode, pool.server_info())
        };

        debug!("Password authentication successful");

        auth_ok(&mut write).await?;
        write_all(&mut write, server_info).await?;
        backend_key_data(&mut write, process_id, secret_key).await?;
        ready_for_query(&mut write).await?;

        trace!("Startup OK");

        Ok(Client {
            read: BufReader::new(read),
            write,
            addr,
            cancel_mode: false,
            transaction_mode,
            process_id,
            secret_key,
            client_server_map,
            parameters: parameters.clone(),
            stats,
            admin,
            last_address_id: None,
            last_server_id: None,
            pool_name: pool_name.clone(),
            username: username.clone(),
            application_name: application_name.to_string(),
            shutdown,
            connected_to_server: false,
        })
    }

    /// Handle cancel request.
    pub async fn cancel(
        read: S,
        write: T,
        addr: std::net::SocketAddr,
        mut bytes: BytesMut, // The rest of the startup message.
        client_server_map: ClientServerMap,
        shutdown: Receiver<()>,
    ) -> Result<Client<S, T>, Error> {
        let process_id = bytes.get_i32();
        let secret_key = bytes.get_i32();
        Ok(Client {
            read: BufReader::new(read),
            write,
            addr,
            cancel_mode: true,
            transaction_mode: false,
            process_id,
            secret_key,
            client_server_map,
            parameters: HashMap::new(),
            stats: get_reporter(),
            admin: false,
            last_address_id: None,
            last_server_id: None,
            pool_name: String::from("undefined"),
            username: String::from("undefined"),
            application_name: String::from("undefined"),
            shutdown,
            connected_to_server: false,
        })
    }

    /// Handle a connected and authenticated client.
    pub async fn handle(&mut self) -> Result<(), Error> {
        // The client wants to cancel a query it has issued previously.
        if self.cancel_mode {
            trace!("Sending CancelRequest");

            let (process_id, secret_key, address, port) = {
                let guard = self.client_server_map.lock();

                match guard.get(&(self.process_id, self.secret_key)) {
                    // Drop the mutex as soon as possible.
                    // We found the server the client is using for its query
                    // that it wants to cancel.
                    Some((process_id, secret_key, address, port)) => {
                        (*process_id, *secret_key, address.clone(), *port)
                    }

                    // The client doesn't know / got the wrong server,
                    // we're closing the connection for security reasons.
                    None => return Ok(()),
                }
            };

            // Opens a new separate connection to the server, sends the backend_id
            // and secret_key and then closes it for security reasons. No other interactions
            // take place.
            return Server::cancel(&address, port, process_id, secret_key).await;
        }

        // The query router determines where the query is going to go,
        // e.g. primary, replica, which shard.
        let mut query_router = QueryRouter::new();
        self.stats.client_register(
            self.process_id,
            self.pool_name.clone(),
            self.username.clone(),
            self.application_name.clone(),
        );

        // Internal buffer, where we place messages until we have to flush
        // them to the backend.
        let mut client_message_buffer = BytesMut::with_capacity(8196);

        let mut server_message_buffer = BytesMut::with_capacity(8196);

        let mut clear_client_message_buffer = false;

        // Our custom protocol loop.
        // We expect the client to either start a transaction with regular queries
        // or issue commands for our sharding and server selection protocol.
        loop {
            trace!(
                "Client idle, waiting for message, transaction mode: {}",
                self.transaction_mode
            );

            if clear_client_message_buffer {
                client_message_buffer.clear();
            }

            clear_client_message_buffer = true;

            // Read a complete message from the client, which normally would be
            // either a `Q` (query) or `P` (prepare, extended protocol).
            // We can parse it here before grabbing a server from the pool,
            // in case the client is sending some custom protocol messages, e.g.
            // SET SHARDING KEY TO 'bigint';

            let message_start = tokio::select! {
                _ = self.shutdown.recv() => {
                    if !self.admin {
                        error_response_terminal(
                            &mut self.write,
                            "terminating connection due to administrator command"
                        ).await?;
                        return Ok(())
                    }

                    // Admin clients ignore shutdown.
                    else {
                        read_message(&mut self.read, &mut client_message_buffer).await?
                    }
                },
                message_result = read_message(&mut self.read, &mut client_message_buffer) => message_result?
            };

            let mut message_cursor = Cursor::new(&client_message_buffer);
            message_cursor.advance(message_start);

            let message_code = message_cursor.get_u8();

            match message_code as char {
                // Buffer extended protocol messages even if we do not have
                // a server connection yet. Hopefully, when we get the S message
                // we'll be able to allocate a connection. Also, clients do not expect
                // the server to respond to these messages so even if we were not able to
                // allocate a connection, we wouldn't be able to send back an error message
                // to the client so we buffer them and defer the decision to error out or not
                // to when we get the S message
                'P' | 'B' | 'D' | 'E' => {
                    // client_message_buffer.put(&message[..]);
                    clear_client_message_buffer = false;
                    continue;
                }
                'X' => {
                    debug!("Client disconnecting");
                    return Ok(());
                }
                _ => (),
            }

            // Handle admin database queries.
            if self.admin {
                debug!("Handling admin command");
                handle_admin(
                    &mut self.write,
                    client_message_buffer.clone(),
                    self.client_server_map.clone(),
                )
                .await?;
                continue;
            }

            // Get a pool instance referenced by the most up-to-date
            // pointer. This ensures we always read the latest config
            // when starting a query.
            let pool = match get_pool(&self.pool_name, &self.username) {
                Some(pool) => pool,
                None => {
                    error_response(
                        &mut self.write,
                        &format!(
                            "No pool configured for database: {:?}, user: {:?}",
                            self.pool_name, self.username
                        ),
                    )
                    .await?;

                    warn!("Invalid pool name {{ username: {:?}, pool_name: {:?}, application_name: {:?} }}", self.pool_name, self.username, self.application_name);
                    return Err(Error::ClientError);
                }
            };
            query_router.update_pool_settings(pool.settings.clone());
            let current_shard = query_router.shard();

            // Handle all custom protocol commands, if any.
            match query_router.try_execute_command(client_message_buffer.clone()) {
                // Normal query, not a custom command.
                None => {
                    if query_router.query_parser_enabled() {
<<<<<<< HEAD
                        query_router.infer_role(client_message_buffer.clone());
=======
                        query_router.infer(message.clone());
>>>>>>> dfa26ec6
                    }
                }

                // SET SHARD TO
                Some((Command::SetShard, _)) => {
                    // Selected shard is not configured.
                    if query_router.shard() >= pool.shards() {
                        // Set the shard back to what it was.
                        query_router.set_shard(current_shard);

                        error_response(
                            &mut self.write,
                            &format!(
                                "shard {} is more than configured {}, staying on shard {}",
                                query_router.shard(),
                                pool.shards(),
                                current_shard,
                            ),
                        )
                        .await?;
                    } else {
                        custom_protocol_response_ok(&mut self.write, "SET SHARD").await?;
                    }
                    continue;
                }

                // SET PRIMARY READS TO
                Some((Command::SetPrimaryReads, _)) => {
                    custom_protocol_response_ok(&mut self.write, "SET PRIMARY READS").await?;
                    continue;
                }

                // SET SHARDING KEY TO
                Some((Command::SetShardingKey, _)) => {
                    custom_protocol_response_ok(&mut self.write, "SET SHARDING KEY").await?;
                    continue;
                }

                // SET SERVER ROLE TO
                Some((Command::SetServerRole, _)) => {
                    custom_protocol_response_ok(&mut self.write, "SET SERVER ROLE").await?;
                    continue;
                }

                // SHOW SERVER ROLE
                Some((Command::ShowServerRole, value)) => {
                    show_response(&mut self.write, "server role", &value).await?;
                    continue;
                }

                // SHOW SHARD
                Some((Command::ShowShard, value)) => {
                    show_response(&mut self.write, "shard", &value).await?;
                    continue;
                }

                // SHOW PRIMARY READS
                Some((Command::ShowPrimaryReads, value)) => {
                    show_response(&mut self.write, "primary reads", &value).await?;
                    continue;
                }
            };

            debug!("Waiting for connection from pool");

            // Grab a server from the pool.
            let connection = match pool
                .get(query_router.shard(), query_router.role(), self.process_id)
                .await
            {
                Ok(conn) => {
                    debug!("Got connection from pool");
                    conn
                }
                Err(err) => {
                    // Client is attempting to get results from the server,
                    // but we were unable to grab a connection from the pool
                    // We'll send back an error message and clean the extended
                    // protocol buffer
                    if message_code as char == 'S' {
                        error!("Got Sync message but failed to get a connection from the pool");
                        client_message_buffer.clear();
                    }
                    error_response(&mut self.write, "could not get connection from the pool")
                        .await?;

                    error!("Could not get connection from pool: {{ pool_name: {:?}, username: {:?}, shard: {:?}, role: \"{:?}\", error: \"{:?}\" }}",
                    self.pool_name, self.username, query_router.shard(), query_router.role(), err);
                    continue;
                }
            };

            let mut reference = connection.0;
            let address = connection.1;
            let server = &mut *reference;

            // Server is assigned to the client in case the client wants to
            // cancel a query later.
            server.claim(self.process_id, self.secret_key);
            self.connected_to_server = true;

            // Update statistics
            self.stats
                .client_active(self.process_id, server.server_id());

            self.last_address_id = Some(address.id);
            self.last_server_id = Some(server.server_id());

            debug!(
                "Client {:?} talking to server {:?}",
                self.addr,
                server.address()
            );

            // TODO: investigate other parameters and set them too.

            // Set application_name.
            server.set_name(&self.application_name).await?;

            let mut initial_message_start = Some(message_start);

            // Transaction loop. Multiple queries can be issued by the client here.
            // The connection belongs to the client until the transaction is over,
            // or until the client disconnects if we are in session mode.
            //
            // If the client is in session mode, no more custom protocol
            // commands will be accepted.
            loop {
                let message_start = match initial_message_start {
                    None => {
                        trace!("Waiting for message inside transaction or in session mode");

                        match read_message(&mut self.read, &mut client_message_buffer).await {
                            Ok(message) => message,
                            Err(err) => {
                                // Client disconnected inside a transaction.
                                // Clean up the server and re-use it.
                                server.checkin_cleanup().await?;

                                return Err(err);
                            }
                        }
                    }
                    Some(message_start) => {
                        initial_message_start = None;
                        message_start
                    }
                };

                let mut message_cursor = Cursor::new(&client_message_buffer);
                message_cursor.advance(message_start);

                // The message will be forwarded to the server intact. We still would like to
                // parse it below to figure out what to do with it.
                let code = message_cursor.get_u8() as char;

                trace!("Message: {}", code);

                match code {
                    // Query
                    'Q' => {
                        debug!("Sending query to server");

                        self.send_and_receive_loop(
                            code,
                            &mut client_message_buffer,
                            server,
                            &address,
                            &pool,
                            &mut server_message_buffer,
                        )
                        .await?;

                        if !server.in_transaction() {
                            // Report transaction executed statistics.
                            self.stats.transaction(self.process_id, server.server_id());

                            // Release server back to the pool if we are in transaction mode.
                            // If we are in session mode, we keep the server until the client disconnects.
                            if self.transaction_mode {
                                break;
                            }
                        }
                    }

                    // Terminate
                    'X' => {
                        server.checkin_cleanup().await?;
                        self.release();

                        return Ok(());
                    }

                    // Parse
                    // The query with placeholders is here, e.g. `SELECT * FROM users WHERE email = $1 AND active = $2`.
                    'P' => {
                    }

                    // Bind
                    // The placeholder's replacements are here, e.g. 'user@email.com' and 'true'
                    'B' => {
                    }

                    // Describe
                    // Command a client can issue to describe a previously prepared named statement.
                    'D' => {
                    }

                    // Execute
                    // Execute a prepared statement prepared in `P` and bound in `B`.
                    'E' => {
                    }

                    // Sync
                    // Frontend (client) is asking for the query result now.
                    'S' => {
                        debug!("Sending query to server");

                        let first_message_code =
                            (*client_message_buffer.get(0).unwrap_or(&0)) as char;

                        // Almost certainly true
                        if first_message_code == 'P' {
                            // Message layout
                            // P followed by 32 int followed by null-terminated statement name
                            // So message code should be in offset 0 of the buffer, first character
                            // in prepared statement name would be index 5
                            let first_char_in_name = *client_message_buffer.get(5).unwrap_or(&0);
                            if first_char_in_name != 0 {
                                // This is a named prepared statement
                                // Server connection state will need to be cleared at checkin
                                server.mark_dirty();
                            }
                        }

                        self.send_and_receive_loop(
                            code,
                            &mut client_message_buffer,
                            server,
                            &address,
                            &pool,
                            &mut server_message_buffer,
                        )
                        .await?;

                        if !server.in_transaction() {
                            self.stats.transaction(self.process_id, server.server_id());

                            // Release server back to the pool if we are in transaction mode.
                            // If we are in session mode, we keep the server until the client disconnects.
                            if self.transaction_mode {
                                break;
                            }
                        }
                    }

                    // CopyData
                    'd' => {
                        // Forward the data to the server,
                        // don't buffer it since it can be rather large.
                        self.send_client_message_to_server(
                            server,
                            &mut client_message_buffer,
                            &address,
                            &pool,
                        )
                        .await?;
                    }

                    // CopyDone or CopyFail
                    // Copy is done, successfully or not.
                    'c' | 'f' => {
                        self.send_client_message_to_server(
                            server,
                            &mut client_message_buffer,
                            &address,
                            &pool,
                        )
                        .await?;

                        self.receive_server_message(
                            server,
                            &address,
                            &pool,
                            &mut server_message_buffer,
                        )
                        .await?;

                        match write_all_half(&mut self.write, &server_message_buffer).await {
                            Ok(_) => (),
                            Err(err) => {
                                server.mark_bad();
                                return Err(err);
                            }
                        };

                        server_message_buffer.clear();

                        if !server.in_transaction() {
                            self.stats.transaction(self.process_id, server.server_id());

                            // Release server back to the pool if we are in transaction mode.
                            // If we are in session mode, we keep the server until the client disconnects.
                            if self.transaction_mode {
                                break;
                            }
                        }
                    }

                    // Some unexpected message. We either did not implement the protocol correctly
                    // or this is not a Postgres client we're talking to.
                    _ => {
                        error!("Unexpected code: {}", code);
                    }
                }
            }

            // The server is no longer bound to us, we can't cancel it's queries anymore.
            debug!("Releasing server back into the pool");
            server.checkin_cleanup().await?;
            self.stats.server_idle(server.server_id());
            self.connected_to_server = false;

            self.release();
            self.stats.client_idle(self.process_id);
        }
    }

    /// Release the server from the client: it can't cancel its queries anymore.
    pub fn release(&self) {
        let mut guard = self.client_server_map.lock();
        guard.remove(&(self.process_id, self.secret_key));
    }

    async fn send_and_receive_loop(
        &mut self,
        code: char,
        message: &mut BytesMut,
        server: &mut Server,
        address: &Address,
        pool: &ConnectionPool,
        server_message_buffer: &mut BytesMut,
    ) -> Result<(), Error> {
        debug!("Sending {} to server", code);

<<<<<<< HEAD
        self.send_client_message_to_server(server, message, &address, &pool)
=======
        self.send_server_message(server, message, address, pool)
>>>>>>> dfa26ec6
            .await?;

        let query_start = Instant::now();
        // Read all data the server has to offer, which can be multiple messages
        // buffered in 8196 bytes chunks.
        loop {
<<<<<<< HEAD
            self.receive_server_message(server, &address, &pool, server_message_buffer)
                .await?;
=======
            let response = self.receive_server_message(server, address, pool).await?;
>>>>>>> dfa26ec6

            match write_all_half(&mut self.write, &server_message_buffer).await {
                Ok(_) => (),
                Err(err) => {
                    server.mark_bad();
                    return Err(err);
                }
            };

            server_message_buffer.clear();

            if !server.is_data_available() {
                break;
            }
        }

        // Report query executed statistics.
        self.stats.query(
            self.process_id,
            server.server_id(),
            Instant::now().duration_since(query_start).as_millis(),
        );

        Ok(())
    }

    async fn send_client_message_to_server(
        &self,
        server: &mut Server,
        message: &mut BytesMut,
        address: &Address,
        pool: &ConnectionPool,
    ) -> Result<(), Error> {
        match server.send(message).await {
            Ok(_) => {
                message.clear();
                Ok(())
            }
            Err(err) => {
                pool.ban(address, self.process_id);
                message.clear();
                Err(err)
            }
        }
    }

    async fn receive_server_message(
        &mut self,
        server: &mut Server,
        address: &Address,
        pool: &ConnectionPool,
        server_message_buffer: &mut BytesMut,
    ) -> Result<(), Error> {
        if pool.settings.user.statement_timeout > 0 {
            match tokio::time::timeout(
                tokio::time::Duration::from_millis(pool.settings.user.statement_timeout),
                server.recv(server_message_buffer),
            )
            .await
            {
                Ok(result) => match result {
                    Ok(_) => Ok(()),
                    Err(err) => {
                        pool.ban(address, self.process_id);
                        error_response_terminal(
                            &mut self.write,
                            &format!("error receiving data from server: {:?}", err),
                        )
                        .await?;
                        Err(err)
                    }
                },
                Err(_) => {
                    error!(
                        "Statement timeout while talking to {:?} with user {}",
                        address, pool.settings.user.username
                    );
                    server.mark_bad();
                    pool.ban(address, self.process_id);
                    error_response_terminal(&mut self.write, "pool statement timeout").await?;
                    Err(Error::StatementTimeout)
                }
            }
        } else {
            match server.recv(server_message_buffer).await {
                Ok(_) => Ok(()),
                Err(err) => {
                    pool.ban(address, self.process_id);
                    error_response_terminal(
                        &mut self.write,
                        &format!("error receiving data from server: {:?}", err),
                    )
                    .await?;
                    Err(err)
                }
            }
        }
    }
}

impl<S, T> Drop for Client<S, T> {
    fn drop(&mut self) {
        let mut guard = self.client_server_map.lock();
        guard.remove(&(self.process_id, self.secret_key));

        // Dirty shutdown
        // TODO: refactor, this is not the best way to handle state management.
        self.stats.client_disconnecting(self.process_id);
        if self.connected_to_server && self.last_server_id.is_some() {
            self.stats.server_idle(self.last_server_id.unwrap());
        }
    }
}<|MERGE_RESOLUTION|>--- conflicted
+++ resolved
@@ -689,11 +689,7 @@
                 // Normal query, not a custom command.
                 None => {
                     if query_router.query_parser_enabled() {
-<<<<<<< HEAD
-                        query_router.infer_role(client_message_buffer.clone());
-=======
-                        query_router.infer(message.clone());
->>>>>>> dfa26ec6
+                        query_router.infer(client_message_buffer.clone());
                     }
                 }
 
@@ -889,23 +885,19 @@
 
                     // Parse
                     // The query with placeholders is here, e.g. `SELECT * FROM users WHERE email = $1 AND active = $2`.
-                    'P' => {
-                    }
+                    'P' => {}
 
                     // Bind
                     // The placeholder's replacements are here, e.g. 'user@email.com' and 'true'
-                    'B' => {
-                    }
+                    'B' => {}
 
                     // Describe
                     // Command a client can issue to describe a previously prepared named statement.
-                    'D' => {
-                    }
+                    'D' => {}
 
                     // Execute
                     // Execute a prepared statement prepared in `P` and bound in `B`.
-                    'E' => {
-                    }
+                    'E' => {}
 
                     // Sync
                     // Frontend (client) is asking for the query result now.
@@ -1039,23 +1031,15 @@
     ) -> Result<(), Error> {
         debug!("Sending {} to server", code);
 
-<<<<<<< HEAD
         self.send_client_message_to_server(server, message, &address, &pool)
-=======
-        self.send_server_message(server, message, address, pool)
->>>>>>> dfa26ec6
             .await?;
 
         let query_start = Instant::now();
         // Read all data the server has to offer, which can be multiple messages
         // buffered in 8196 bytes chunks.
         loop {
-<<<<<<< HEAD
             self.receive_server_message(server, &address, &pool, server_message_buffer)
                 .await?;
-=======
-            let response = self.receive_server_message(server, address, pool).await?;
->>>>>>> dfa26ec6
 
             match write_all_half(&mut self.write, &server_message_buffer).await {
                 Ok(_) => (),
