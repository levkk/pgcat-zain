--- conflicted
+++ resolved
@@ -136,7 +136,7 @@
     REPORTER.store(Arc::new(Reporter::new(stats_tx.clone())));
 
     // Statistics collector
-    let mut stats_collector = Collector::new(rx, tx.clone());
+    let mut stats_collector = Collector::new(stats_rx, stats_tx.clone());
     tokio::task::spawn(async move {
         stats_collector.collect().await;
     });
@@ -152,16 +152,6 @@
             std::process::exit(exitcode::CONFIG);
         }
     };
-
-<<<<<<< HEAD
-    // Save these for reloading
-    let reload_client_server_map = client_server_map.clone();
-    let autoreload_client_server_map = client_server_map.clone();
-=======
-    tokio::task::spawn(async move {
-        let mut stats_collector = Collector::new(stats_rx, stats_tx.clone());
-        stats_collector.collect().await;
-    });
 
     info!("Config autoreloader: {}", config.general.autoreload);
 
@@ -172,7 +162,6 @@
     let (shutdown_tx, _) = broadcast::channel::<()>(1);
     let (drain_tx, mut drain_rx) = mpsc::channel::<i8>(2048);
     let (exit_tx, mut exit_rx) = mpsc::channel::<()>(1);
->>>>>>> 3bc4f935
 
     info!("Waiting for clients");
 
