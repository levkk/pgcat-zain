[package]
name = "pgcat"
version = "0.6.0-alpha1"
edition = "2021"

# See more keys and their definitions at https://doc.rust-lang.org/cargo/reference/manifest.html

[dependencies]
tokio = { version = "1", features = ["full"] }
bytes = "1"
md-5 = "0.10"
bb8 = "0.8.0"
async-trait = "0.1"
rand = "0.8"
chrono = "0.4"
sha-1 = "0.10"
toml = "0.7"
serde = "1"
serde_derive = "1"
regex = "1"
num_cpus = "1"
once_cell = "1"
sqlparser = "0.30.0"
log = "0.4"
arc-swap = "1"
env_logger = "0.10"
parking_lot = "0.12.1"
hmac = "0.12"
sha2 = "0.10"
base64 = "0.21"
stringprep = "0.1"
tokio-rustls = "0.23"
rustls-pemfile = "1"
hyper = { version = "0.14", features = ["full"] }
phf = { version = "0.11.1", features = ["macros"] }
exitcode = "1.1.2"
<<<<<<< HEAD
cadence = "0.29"

=======
futures = "0.3"
>>>>>>> cc63c95d

[target.'cfg(not(target_env = "msvc"))'.dependencies]
jemallocator = "0.5.0"<|MERGE_RESOLUTION|>--- conflicted
+++ resolved
@@ -34,12 +34,8 @@
 hyper = { version = "0.14", features = ["full"] }
 phf = { version = "0.11.1", features = ["macros"] }
 exitcode = "1.1.2"
-<<<<<<< HEAD
 cadence = "0.29"
-
-=======
 futures = "0.3"
->>>>>>> cc63c95d
 
 [target.'cfg(not(target_env = "msvc"))'.dependencies]
 jemallocator = "0.5.0"